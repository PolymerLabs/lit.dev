Lit has built-in attribute converters for basic types like number and boolean. In this step and the following one, you'll use a built-in attribute converter and some imperative code to set the `date` property from markup.


In this step, you start with a Lit component that:

  - Has a `date` reactive property of type `Date`.
  - Has attribute to property conversion turned off `{attribute: false}`.
  - Displays the `date` in a human-readable format.

<<<<<<< HEAD
This is because the&nbsp; <ts-js><span slot="ts">`@property` decorator</span><span slot="js">`static properties` block</span></ts-js> &nbsp;will tell Lit to convert a string attribute based on the object passed in as the `type` option. Lit does not know how to handle `type: Date` (string attribute to JS `Date` object conversion), so the only way to pass `date` to `my-element` is via Javascript which may lead to a bad developer experience.
=======
The `date` property is set in `index.html`, using JavaScript.
The `date` property **can't** be set from an attribute, because Lit doesn't have a built-in attribute converter to convert a string date to a `Date` object.
>>>>>>> bc1141ee

Attribute converters tell Lit how to convert an attribute to a property and, in the case that a reactive property has the `reflect: true` flag, from property to attribute.

Lit has several built-in attribute converters. You can choose which built-in converter is invoked by [setting the `type` option](/docs/components/properties/#property-options) when you declare a reactive property. The built-in converters are:

* `String` *(default)*
* `Boolean`
* `Number`
* `Array`
* `Object`

For more information on built-in converters, see [Using the default converter](/docs/components/properties/#conversion-type).

In this step, you'll add a new `dateStr` reactive property that accepts a human-readable date string, and can be set from an attribute. (That is, `date-str="05/05/22"`.)

### Add the dateStr property

* Declare a `dateStr` reactive property of type `String`.
* Set the default value for `dateStr` to a string representation of `date`.
* Set the attribute for `dateStr` to be `date-str`.

#### date-display.<ts-js></ts-js>

{% switchable-sample %}

```ts
export class DateDisplay extends LitElement {
  @property({attribute: false})
  date = new Date();

  @property({type: String, attribute: 'date-str'})
  dateStr = '';
  ...
```

```js
export class DateDisplay extends LitElement {
  static properties = {
    date: {attribute: false},
    dateStr: {type: String, attribute: 'date-str'},
  };

  constructor() {
    super();
    this.date = new Date();
    this.dateStr = '';
  }
  ...
```

{% endswitchable-sample %}

Now setting the `date-str` attribute to `05/05/22` will update the `dateStr` property to `05/05/22` because the built-in `String` attribute converter is used! Unfortunately, you won't see any change to the output, because the `date` property isn't being updated.

In the next step, you'll fix that.<|MERGE_RESOLUTION|>--- conflicted
+++ resolved
@@ -7,12 +7,8 @@
   - Has attribute to property conversion turned off `{attribute: false}`.
   - Displays the `date` in a human-readable format.
 
-<<<<<<< HEAD
-This is because the&nbsp; <ts-js><span slot="ts">`@property` decorator</span><span slot="js">`static properties` block</span></ts-js> &nbsp;will tell Lit to convert a string attribute based on the object passed in as the `type` option. Lit does not know how to handle `type: Date` (string attribute to JS `Date` object conversion), so the only way to pass `date` to `my-element` is via Javascript which may lead to a bad developer experience.
-=======
 The `date` property is set in `index.html`, using JavaScript.
 The `date` property **can't** be set from an attribute, because Lit doesn't have a built-in attribute converter to convert a string date to a `Date` object.
->>>>>>> bc1141ee
 
 Attribute converters tell Lit how to convert an attribute to a property and, in the case that a reactive property has the `reflect: true` flag, from property to attribute.
 
