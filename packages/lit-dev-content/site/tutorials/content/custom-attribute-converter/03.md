The current implementation can be greatly improved:

- There is an unnecessary input property, `dateStr`, that accepts a string.
- The code around `willUpdate` is a bit messy and imperative.
- If the user sets `date` to a new date, the `dateStr` will not be updated.

The root cause of these issues is that Lit does not have a default converter that converts a `string` to a `Date` object. This is where custom attribute converters come in! A custom attribute converter can clean up the implementation of `date-display` by providing a means to convert a `string` attribute to a `Date` object property.

In this step, you'll define a custom attribute converter that can convert a date-string attribute into a Javascript `Date` object property and back again.

### Defining the custom attribute converter

You'll notice a new, empty file called <code>date-converter.<ts-js></ts-js></code> in the editor panel. Use it to define your converter.

<<<<<<< HEAD
## Goal for this step

Define a custom attribute converter that can convert a date-string attribute into a Javascript `Date` object property and vice versa.

### Creating the Custom Attribute Converter

* In a file called&nbsp;<code slot="ts">date-converter.<ts-js></ts-js></code>
* Export a Javascript object called `dateConverter`
=======
* Export a JavaScript object called `dateConverter`.
>>>>>>> bc1141ee
* Define `dateConverter` with the following methods:
  * `toAttribute`: a function that takes a `Date` and returns a string.
  * `fromAttribtue`: a function that takes a string and returns a `Date`.

#### date-converter.<ts-js></ts-js>

{% switchable-sample %}

```ts
import {ComplexAttributeConverter} from 'lit';

export const dateConverter: ComplexAttributeConverter<Date> = {
  toAttribute: (date: Date) => {
    // or set your favorite locale!
    return date.toLocaleDateString('en-US');
  },
  fromAttribute: (value: string) => {
    return new Date(value);
  }
};
```

```js
export const dateConverter = {
  toAttribute: (date) => {
    // or set your favorite locale!
    return date.toLocaleDateString('en-US');
  },
  fromAttribute: (value) => {
    return new Date(value);
  },
};
```

{% endswitchable-sample %}

{% aside "positive" %}

Simple attribute converters.

If your `toAttribute` is just `toString`, then you can use a simple attribute converter instead of a complex attribute converter.

A simple attribute converter is a function that is equivalent to the `fromAttribue` method of a complex attribute converter object.

{% endaside %}



Congratulations! You've just defined a custom attribute converter! For more information, see [Providing a custom converter](/docs/components/properties/#conversion-converter).

In the next step, you'll put that shiny new converter to work.<|MERGE_RESOLUTION|>--- conflicted
+++ resolved
@@ -12,21 +12,10 @@
 
 You'll notice a new, empty file called <code>date-converter.<ts-js></ts-js></code> in the editor panel. Use it to define your converter.
 
-<<<<<<< HEAD
-## Goal for this step
-
-Define a custom attribute converter that can convert a date-string attribute into a Javascript `Date` object property and vice versa.
-
-### Creating the Custom Attribute Converter
-
-* In a file called&nbsp;<code slot="ts">date-converter.<ts-js></ts-js></code>
-* Export a Javascript object called `dateConverter`
-=======
 * Export a JavaScript object called `dateConverter`.
->>>>>>> bc1141ee
 * Define `dateConverter` with the following methods:
   * `toAttribute`: a function that takes a `Date` and returns a string.
-  * `fromAttribtue`: a function that takes a string and returns a `Date`.
+  * `fromAttribute`: a function that takes a string and returns a `Date`.
 
 #### date-converter.<ts-js></ts-js>
 
