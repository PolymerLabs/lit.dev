/**
 * @license
 * Copyright 2022 Google LLC
 * SPDX-License-Identifier: BSD-3-Clause
 */

const fs = require('fs').promises;
const path = require('path');

/**
 * 11ty metadata for rendering the featured section in the tutorial catalog.
 *
 * @typedef {{position: number}} FeaturedOptions
 */

/**
 * Options for Loading Tutorial Metadata passed to 11ty's data rendering system.
 * @typedef {{
 *  featured: FeaturedOptions,
 * }} LoadDataOptions
*/

/** @type{LoadDataOptions} */
const defaultOptions = {featured: {position: undefined}};

/**
 * Given a dirname, will load the tutorial's tutorial.json and description.md,
 * files and return a full tutorial data object.
 *
 * @param {string} dirname Name of the tutorial's directory in /samples
 * @param {Partial<LoadDataOptions>=} Options for loading data.
 * @returns {Promise<Object>} Tutorial data to be consumed by
 *     /tutorials/index.html
 */
const loadTutorialData = async (dirname, options = defaultOptions) => {
  options = {...defaultOptions, ...options}
  const tutorialDir = path.resolve(
    __dirname,
    '../../samples/tutorials',
    dirname
  );
  const encoding = {encoding: 'utf8'};

  const manifestProm = fs.readFile(
    path.join(tutorialDir, 'tutorial.json'),
    encoding
  );
  const descriptionProm = fs.readFile(
    path.join(tutorialDir, 'description.md'),
    encoding
  );
  const [manifest, description] = await Promise.all([
    manifestProm,
    descriptionProm,
  ]);
  return {...options, ...JSON.parse(manifest), description, location: dirname};
};

/**
 * 11ty data JS loader.
 *
 * @returns {Promise<{eleventyComputed: {tutorials: Object[]}}>} 11ty data
 *   To be consumed by the tutorials catalog (/tutorials/index.html).
 */
module.exports = async () => {
  const tutorials = await Promise.all([
    // Learn
    loadTutorialData('intro-to-lit', {featured: {position: 0}}),
    loadTutorialData('async-directive', {featured: {position: 1}}),
    loadTutorialData('custom-attribute-converter', {featured: {position: 2}}),
    loadTutorialData('working-with-lists'),

    // Build
    loadTutorialData('wc-to-lit'),
    loadTutorialData('tooltip'),
<<<<<<< HEAD
    loadTutorialData('carousel'),
=======
    loadTutorialData('word-viewer'),
>>>>>>> a26f004d
  ]);
  /*
   * tutorial data in order of rendering on the page
   */
  return {eleventyComputed: {tutorials}};
};<|MERGE_RESOLUTION|>--- conflicted
+++ resolved
@@ -73,11 +73,8 @@
     // Build
     loadTutorialData('wc-to-lit'),
     loadTutorialData('tooltip'),
-<<<<<<< HEAD
     loadTutorialData('carousel'),
-=======
     loadTutorialData('word-viewer'),
->>>>>>> a26f004d
   ]);
   /*
    * tutorial data in order of rendering on the page
