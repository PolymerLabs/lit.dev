--- conflicted
+++ resolved
@@ -65,18 +65,15 @@
 module.exports = async () => {
   const tutorials = await Promise.all([
     // Learn
-<<<<<<< HEAD
     loadTutorialData('intro-to-lit'),
     loadTutorialData('advanced-templating'),
     loadTutorialData('async-directive'),
     loadTutorialData('custom-attribute-converter'),
-    loadTutorialData('reactivity'),
-=======
     loadTutorialData('intro-to-lit', {featured: {position: 0}}),
     loadTutorialData('async-directive', {featured: {position: 1}}),
     loadTutorialData('custom-attribute-converter', {featured: {position: 2}}),
+    loadTutorialData('reactivity'),
     loadTutorialData('working-with-lists'),
->>>>>>> a26f004d
 
     // Build
     loadTutorialData('wc-to-lit'),
