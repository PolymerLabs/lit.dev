<li class="navItem{% if page.url.includes('/docs') %} active{% endif %}">
   <a href="{{ baseurl }}/docs/">{{'Documentation' | i18n}}</a>
   
   <litdev-version-selector>
      <select name="version">
        {% for version, versionData in versions %}
          <option value="{{ version }}"
            {% if version == selectedVersion %}
              selected
            {% else %}
              data-path="{{ versionData.path }}/{{ versionLinks[version] }}"
            {% endif %}>
            {{ versionData.label }}
          </option>
        {% endfor %}
      </select>
    </litdev-version-selector>
</li>
<<<<<<< HEAD
<li class="navItem{% if page.url.includes('/tutorial') %} active{% endif %}">
   <a href="{{ baseurl }}/tutorial/">{{'Tutorial' | i18n}}</a></li>
=======

<li class="navItem{% if page.url.includes('/tutorials') %} active{% endif %}">
   <a href="{{ site.baseurl }}/tutorials/">Tutorials</a></li>
>>>>>>> a167b58c
<li class="navItem{% if page.url.includes('/playground') %} active{% endif %}">
   <a href="{{ baseurl }}/playground/">{{'Playground' | i18n}}</a></li>
<li class="navItem{% if page.url.includes('/blog') %} active{% endif %}">
   <a href="{{ baseurl }}/blog/">{{'Blog'| i18n}}</a></li>
<li class="navItem search"><litdev-search></litdev-search></li>
<li class="navItem">
   <a
      href="https://github.com/lit/lit/"
      target="_blank"
      rel="noopener"
      title="GitHub"
      aria-label="GitHub"
      ><svg>
         <use
            xlink:href="/images/social/github.svg#github"
         ></use>
      </svg>
      </a></li><|MERGE_RESOLUTION|>--- conflicted
+++ resolved
@@ -16,14 +16,8 @@
       </select>
     </litdev-version-selector>
 </li>
-<<<<<<< HEAD
-<li class="navItem{% if page.url.includes('/tutorial') %} active{% endif %}">
-   <a href="{{ baseurl }}/tutorial/">{{'Tutorial' | i18n}}</a></li>
-=======
-
 <li class="navItem{% if page.url.includes('/tutorials') %} active{% endif %}">
-   <a href="{{ site.baseurl }}/tutorials/">Tutorials</a></li>
->>>>>>> a167b58c
+   <a href="{{ baseurl }}/tutorials/">{{'Tutorias| i18n}}</a></li>
 <li class="navItem{% if page.url.includes('/playground') %} active{% endif %}">
    <a href="{{ baseurl }}/playground/">{{'Playground' | i18n}}</a></li>
 <li class="navItem{% if page.url.includes('/blog') %} active{% endif %}">
