--- conflicted
+++ resolved
@@ -66,11 +66,7 @@
 
 .alert::before {
   position: absolute;
-<<<<<<< HEAD
-  top: 24px;
-=======
   top: 25px;
->>>>>>> e3152d57
   left: 17px;
 }
 
