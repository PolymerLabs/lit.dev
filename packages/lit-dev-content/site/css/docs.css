/* ------------------------------------
 * Main layout
 * ------------------------------------ */

main {
    /* Colors */
    --docs-h1-underline-color: var(--color-blue);
    --docs-h2-color: #384861;
    --docs-h3-color: #49566d;
    --docs-h4-color: #474747;
    --docs-rule-color: #d1d1d1;
    --docs-table-header-background: #e4e4e4;
    --docs-table-header-color: rgb(73, 73, 73);
    --docs-link-color: #005cc5;
    --playground-code-background-color: #f5f5f5;

  /* IMPORTANT: If any of the following variables change, one or both of the
     @media query thresholds below need to be updated. */
  --docs-nav-min-width: 15em;
  --docs-nav-max-width: 15em;
  --docs-toc-min-width: 10em;
  --docs-article-min-width: 30em;
  --docs-article-max-width: 49em;
  --docs-article-margin-horizontal: 3em;
  --docs-margin-top: 2em;

  display: grid;
  grid-template-columns:
    minmax(var(--docs-nav-min-width), var(--docs-nav-max-width))
    minmax(0, var(--docs-article-max-width)) 1fr;
  max-width: none;
  border-bottom: 1px solid var(--color-blue);
}

/* ------------------------------------
 * Article
 * ------------------------------------ */

article {
  max-width: var(--docs-article-max-width);
  padding: var(--docs-margin-top) var(--docs-article-margin-horizontal) var(--docs-margin-top) var(--docs-article-margin-horizontal);
  line-height: 1.8em;
  font-size: 0.88889em; /* 16px / 18px basis */
  color: #3e3e3e;

  /* Open Sans is more readable than Manrope, so we prefer it for content that
     users will spend a lot of time reading. */
  font-family: "Open Sans", sans-serif;
}

/* ------------------------------------
 * Body text
 * ------------------------------------ */

 article {
   color: #3E3E3E;
 }

article p {
  margin-block-start: 1.5em;
  margin-block-end: 1.5em;
}

article a {
  color: var(--docs-link-color);
}

article a:hover {
  text-decoration: underline;
}

article li {
  /* Slightly more space between list items */
  margin-bottom: 0.8em;
}

article li > p {
  margin: 0;
}

/* ------------------------------------
 * Code
 * ------------------------------------ */

/* Inline code */
article code:not([class]) {
  background: var(--color-light-gray);
  font-size: var(--playground-code-font-size);
  padding: 0.2em 0.4em;
  font-family: var(--playground-code-font-family, monospace);
}

/* Non-highlighted code block */
article pre > code:not([class]) {
  background: none;
  padding: 0;
}

/* Static code snippets */
.CodeMirror {
  --playground-code-background: #f5f5f5;
  color: #3c3c3c;
}

/* Playground examples */
litdev-example {
  --playground-code-background: #f5f5f5;
}

/* Full IDEs */
playground-ide {
}

.CodeMirror,
litdev-example,
playground-ide {
  font-size: var(--playground-code-font-size);
  border-radius: 5px;
}

playground-ide {
  background: var(--playground-code-background);
}

figure {
  /* We put code snippets in figures for improved a11y semantics, but they come
     with a default padding/margin that we don't want. */
  margin: 0;
  padding: 0;
}

/* ------------------------------------
 * Headings
 * ------------------------------------ */

 /* Title */
 article h1 {
   padding: 0.3em 0 0.8em 0;
   margin-bottom: 1.3em;
   border-bottom: 2px solid var(--docs-h1-underline-color);
   font-size: 2.2em;
   font-weight: 400;
   /* The default margin of the first heading extends above the article, which
     complicates layout a bit. We have padding-top on the article itself. */
   margin-top: 0;
}

 /* Each section heading has a wrapper <span> to allow for accessible anchor
    links. */
.heading {
  display: flex;
  position: relative;
}

.heading > [id] {
  /* Adjust scroll margins of all article headings to account for sticky header.
     Otherwise, we'll scroll headings underneath the header. Add a little bit
     more too, for some extra visual breathing room. */
  scroll-margin-top: calc(var(--header-height) + 1.5em);
  position: relative;
  font-size: inherit;
  margin: 0;
  font-weight: 600;
}

/* "#" anchor links that float in the left margin */
.anchor {
  position: absolute;
  left: -1.5rem;
  width: 100%;
  opacity: 0;
  padding-top: 0.2em;
  padding-bottom: 0.2em;
  margin-top: -0.2em;
}
.anchor:hover,
.anchor:focus {
  opacity: 1;
  color: var(--color-medium-gray);;
  text-decoration: none;
}

<<<<<<< HEAD
article h4 {
  color: var(--docs-h4-color);
  font-weight: 600;
}

article [id] {
  /* Adjust scroll margins of all article headings to account for sticky header.
     Otherwise, we'll scroll headings underneath the header. Add a little bit
     more too, for some extra breathing room. */
  scroll-margin-top: calc(var(--header-height) + 12px);
=======
.heading.h2 {
  font-size: 1.8em;
  margin: 1.5em 0 1.328em 0 ;
  padding: 1.5em 0 0 0;
  border-top: 1px solid var(--docs-rule-color);
}
.heading > h2 {
  color: var(--docs-h2-color);
}
/* If a page has no introductory content before the first heading, remove the
   section delineation. */
#inlineToc + .heading.h2 {
  border-top: none;
  margin-top: 0;
  padding-top: 0.5em;
}

.heading.h3 {
  font-size: 1.2em;
  margin: 2.2em 0 0 0;
  padding-top: 1em;
}
.heading > h3 {
  color: var(--docs-h3-color);
>>>>>>> b773c350
}

article > h4 {
  font-size: 0.88889rem;
  color: var(--docs-h4-color);
  margin: 1.3em 0 0 0;
}

/* ------------------------------------
 * Lists
 * ------------------------------------ */

 article li {
   padding-inline: 0.5em 10%;
 }

/* ------------------------------------
 * Tables
 * ------------------------------------ */

table {
  border-collapse: collapse;
  border: 1px solid #eaeaea;
}

th {
  color: var(--docs-table-header-color);
  background: var(--docs-table-header-background);
  text-align: left;
  font-weight: 600;
}

tr:nth-child(even) {
  background: #f6f8fa;
}

tr {
  border-bottom: 1px solid #eaeaea;
}

th,
td {
  padding: 0.3rem 1rem;
  vertical-align: top;
}

th:empty {
  padding: 1px;
}


td > :first-child {
  margin-top: 0;
}

td > :last-child {
  margin-bottom: 0;
}

.wide-table, .wide-cell {
  width: 100%;
}

.no-wrap-cell {
  white-space: nowrap;
}

/* -----------------------------------
/* Notes and warnings
/* ------------------------------------ */

.alert {
  position: relative;
  margin: 1em 0;
  padding: 1em 1em 1em 3.5em;
  border: 1px solid #ccc;
}

.alert > p {
  margin: 0;
}

.alert::before {
  position: absolute;
  top: 1.15em;
  left: 1em;
}

.alert.alert-info::before {
  content: url(/images/alerts/info.svg);
}

.alert.alert-warning::before {
  content: url(/images/alerts/warning.svg);
}

.alert-todo {
  display: none;
}

.alert.alert-todo h3 {
  color: red;
}

/* ------------------------------------
 * LHS nav (desktop)
 * ------------------------------------ */

#docsNavWrapper {
  position: sticky;
  top: var(--header-height);
  height: calc(100vh - var(--header-height));
  display: flex;
  justify-content: flex-start;
  --docs-nav-background: var(--color-dark-gray);
  box-sizing: border-box;
}

#docsNav {
  overflow-y: auto;
  background: var(--docs-nav-background);
  color: white;
  line-height: 1.6em;
  padding: 0 1.5em;
  box-sizing: border-box;
}

/* First level list */
#docsNav > ol {
  list-style: none;
  padding-left: 0;
  margin-top: var(--docs-margin-top);
}
#docsNav > ol > li:not(:first-of-type) {
  /* Space between top-level lists */
  margin-top: 1em;
}

/* Second level list */
#docsNav > ol > li > ol {
  list-style: none;
  /* Space between heading and second level items */
  padding-top: 0.2em;
  /* Second level indent */
  padding-left: 1.2em;
}

/* Section headings */
#docsNav .sectionHead {
  opacity: 0.5;
}
#docsNav .activeSection .sectionHead {
  opacity: 1;
}

/* Active page bullet */
#docsNav li.active {
  position: relative;
}
#docsNav li.active::before {
  /* Note it doesn't seem possible with list-style or ::marker to have a bullet
     which is a smaller font-size than the list text, but also vertically
     aligned. */
  content: '◆';
  position: absolute;
  left: -2em;
  font-size: 0.6em;
}

/* Page links */
#docsNav a {
  color: inherit;
  font-size: 0.9em;
  opacity: 0.5;
}
#docsNav .activeSection a {
  opacity: 1;
}
#docsNav a:hover {
  opacity: 1;
  text-decoration: underline;
}

/* On some platforms like Linux, a traditional scrollbar will be always visible
   on the nav, which is quite distracting. This reproduces something similar to
   macOS style on all platforms. */
#docsNav::-webkit-scrollbar {
  width: 1em;
}
#docsNav:hover::-webkit-scrollbar-thumb {
  background: rgb(255 255 255 / 0.3);
  background-clip: content-box;
  border: 4px solid transparent;
  border-radius: 10px;
}

/* ------------------------------------
 * Inline TOC
 * ------------------------------------ */

#inlineToc {
  /* Only visible in narrow layout. */
  display: none;
}

#inlineToc h2 {
  font-weight: 600;
}

#inlineToc ol {
  list-style: disc;
}

#inlineToc a {
  color: inherit;
}

/* ------------------------------------
* RHS TOC
* ------------------------------------ */

#rhsTocWrapper {
  /* For some reason, when the natural DOM order is article > TOC, there is a
  layout flash (easier to see with CPU throttling on). If we switch the
  natural order to TOC > article, then change it here with CSS order, the
  flash goes away. This order is probably better for screen-readers anyway.
  */
  order: 2;
  min-width: var(--docs-toc-min-width);
  position: relative;
}

#rhsToc {
  position: sticky;
  top: calc(var(--header-height));
  height: calc(100vh - var(--header-height) - 60px);
  overflow-y: auto;
  padding: calc(var(--docs-margin-top) + 1.4em) 1.5em 0 1em;
}

/* "Contents" heading */
#rhsToc > h2 {
  color: #1d1d1d;
  font-weight: 600;
  font-size: 0.9em;
  margin-bottom: 1em;
  margin-top: 0;
}

/* First level */
#rhsToc > div > ol {
  margin: 0;
  padding: 0;
  list-style: none;
}

#rhsToc > div > ol > li:not(:first-of-type) {
  /* Space between top-level lists */
  margin-top: 0.2em;
}

/* Second level */
#rhsToc > div > ol > li > ol {
  list-style: none;
  /* Space between heading and second level items */
  padding-top: 0.3em;
  /* We move indentation to the anchors so that we can align the bullet
     consistently to the left, regardless of indentation. */
  padding-left: 0;
}

#rhsToc > div > ol > li > a {
  padding-left: 1.5em;
}

#rhsToc > div > ol > li > ol > li > a {
  /* Second level indent */
  padding-left: 2.5em;
}

#rhsToc a {
  color: black;
  opacity: 0.5;
  font-size: 0.8em;
  position: relative;
}

#rhsToc a.active,
#rhsToc a:hover {
  opacity: 1;
}

/* Active section bullet */
#rhsToc a.active::before {
  /* Note it doesn't seem possible with list-style or ::marker to have a bullet
     which is a smaller font-size than the list text, but also vertically
     aligned. */
  content: '◆';
  color: var(--color-blue);
  left: -2em;
  font-size: 0.8em;
  position: absolute;
  left: 0;
  top: 0;
}

/* ------------------------------------
 * Narrow layouts
 * ------------------------------------ */

/**
 * Move the TOC inline when slightly narrow.
 *
 * (15 + 49 + 10 + (3 * 2)) * 18 = 1440
 *  |    |    |     |         +-- font-size
 *  |    |    |     +------------ docs-article-margin-horizontal
 *  |    |    +------------------ docs-toc-min-width
 *  |    +----------------------- docs-article-max-width
 *  +---------------------------- docs-nav-min-width
 */
@media (max-width: 1440px) {
  main {
    --docs-article-margin-horizontal: 2.5em;
  }

  #rhsTocWrapper {
    display: none;
  }

  article {
    grid-column: 2 / -1;
  }

  #inlineToc {
    display: initial;
  }
  #inlineToc > details {
    margin-bottom: 2em;
  }
  #inlineToc summary {
    cursor: pointer;
    padding: 0.2em 0;
  }
  #inlineToc summary::marker {
    color: var(--docs-h2-color);
    font-size: 1.25em;
  }
  #inlineToc h2 {
    padding: 0;
    margin: 0;
    display: inline;
    font-size: 1.25em;
  }
  #inlineToc > details[open] {
    border-bottom: 1px solid var(--docs-rule-color);
    padding-bottom: 1em;
  }
  #inlineToc div {
    font-size: 0.9em;
  }
  #inlineToc li {
    margin-bottom: 0;
    padding-inline: initial;
  }
}

/**
 * Hide the RHS nav when very narrow.
 *
 * (15 + 30 + 3) * 18 = 864
 *  |    |    |    +------------- font-size
 *  |    |    +------------------ docs-article-margin-horizontal
 *  |    +----------------------- docs-article-min-width
 *  +---------------------------- docs-nav-min-width
 */
@media (max-width: 864px) {
  main {
    /* Remove grid */
    display: block;
  }
  #docsNavWrapper {
    display: none;
  }
  article {
    margin: auto;
    --docs-article-margin-horizontal: 1.5em;
  }
  .anchor {
    left: -1.1rem;
  }
}

.centered-image {
  display: block;
  margin: auto;
}<|MERGE_RESOLUTION|>--- conflicted
+++ resolved
@@ -180,7 +180,6 @@
   text-decoration: none;
 }
 
-<<<<<<< HEAD
 article h4 {
   color: var(--docs-h4-color);
   font-weight: 600;
@@ -191,7 +190,8 @@
      Otherwise, we'll scroll headings underneath the header. Add a little bit
      more too, for some extra breathing room. */
   scroll-margin-top: calc(var(--header-height) + 12px);
-=======
+}
+
 .heading.h2 {
   font-size: 1.8em;
   margin: 1.5em 0 1.328em 0 ;
@@ -216,7 +216,6 @@
 }
 .heading > h3 {
   color: var(--docs-h3-color);
->>>>>>> b773c350
 }
 
 article > h4 {
