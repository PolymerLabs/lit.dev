---
title: Reactive properties
eleventyNavigation:
  key: Reactive properties
  parent: Components
  order: 3
---

Components will usually store their state as JavaScript class fields or properties. *Reactive properties* are properties that can trigger the reactive update cycle when changed, re-rendering the component, and optionally be read or written to attributes.

Lit manages your reactive properties and their corresponding attributes. In particular:

*   **Reactive updates**. When a reactive property changes, the component schedules an update.
*   **Attribute handling**. By default, Lit sets up an observed attribute corresponding to the property, and updates the property when the attribute changes. Property values can also, optionally, be _reflected_ back to the attribute.
*   **Superclass properties**. Lit automatically applies property options declared by a superclass. You don't need to redeclare properties unless you want to change options.
*   **Element upgrade**. If a Lit component is defined after the element is already in the DOM, Lit handles upgrade logic, ensuring that any properties set on an element before it was upgraded trigger the correct reactive side effects when the element upgrades.

## Internal reactive state

*Internal reactive state* refers to reactive properties that are  not part of the component's public API. These state properties don't have corresponding attributes, and aren't intended to be used from outside the component. Internal reactive state should be set by the component.

Public properties are part of the component's public API, and should be set from the outside.

In general, the component shouldn't set its own public properties, except in response to user input. For example, a menu component might have a public `selected` property that's set when the user selects an item.

In some cases, internal reactive state may be initialized from public properties—for example, if there is a complex transformation between the user-visible data and the internal data.

## Declare reactive properties {#declare}

Declare your element's properties using decorators or the static `properties` field:

_Decorator (requires TypeScript or Babel)_

<div class="language-ts">
<pre class="highlight">
export class MyElement extends LitElement {
  // Reactive property
  @property(<var>options</var>)
  <var>propertyName</var>;
  // Internal reactive state
  @state(<var>options</var>)
  <var>PropertyName</var>
</pre>
</div>


_Properties field_

<div class="language-js">
<pre class="highlight">
static get properties() {
  return {
    // Reactive property
    <var>propertyName</var>: <var>options</var>,
    // Internal reactive state
    <var>propertyName</var>: {state: true, ...<var>options</var>}
  };
}
</pre>
</div>

In either case, you can pass an options object to configure features for the property.

Properties declared in a static properties field should be initialized in the constructor. Properties declared with the `@property` and `@state` decorators can either be initialized using  class field initializers or in the constructor.

### Property options

The options object can have the following properties:

<dl>
<dt>

`attribute`

</dt>
<dd>

Whether the property is associated with an attribute, or a custom name for the associated attribute. Default: true. See [Configure observed attributes](#observed-attributes). If `attribute` is false, the `converter`, `reflect` and `type` options are ignored.

</dd>
<dt>

`converter`

</dt>
<dd>

A [custom converter](#conversion-converter) for converting between properties and attributes. If unspecified, use the [default attribute converter](#conversion-type).

</dd>
<dt>

`hasChanged`

</dt>
<dd>

A function that takes an `oldValue` and `newValue` and returns a boolean to indicate whether a [property has changed](#haschanged) when being set. If unspecified, LitElement uses a strict inequality check (`newValue !== oldValue`) to determine whether the property value has changed.

</dd>
<dt>

`noAccessor`

</dt>
<dd>

Set to true to avoid generating the default [property accessor](#accessors). Default: false.

</dd>
<dt>

`reflect`

</dt>
<dd>

Whether property value is reflected back to the associated attribute. Default: false. See  [Configure reflected attributes](#reflected-attributes).

</dd>
<dt>

`state`

</dt>
<dd>

Set to true to declare the property as _internal reactive state_. Internal reactive state triggers updates like public reactive properties, but Lit doesn't generate an attribute for it, and users shouldn't access it from outside the component. Equivalent to using the `@state` decorator.

</dd>
<dt>

`type`

</dt>
<dd>

When converting a string-valued attribute into a property, Lit's default attribute converter will parse the string into the type given, and vice-versa when reflecting a property to an attribute. If `converter` is set, this field is ignored. If `type` is unspecified, behaves like `type: String`. See [Use LitElement's default attribute converter](#conversion-type). 

Note that when using TypeScript, although this field should generally match the TypeScript type declared for the field, the `type` option is used by the Lit's _runtime_ for string serialization/deserialization, and should not be confused with a _type-checking_ mechanism.

</dd>

An empty options object is equivalent to specifying the default value for all options.

<div class="alert alert-info">

**An options object by another name.** This guide uses the descriptive term "options object." In practice the options object is an instance of `PropertyDeclaration`, so you'll see that name if you're using an IDE, or looking at the API reference. By either name, it's an object that defines a set of options.

</div>

<<<<<<< HEAD
=======
**Example: Declare properties with a static `properties` field**

```js
{% include ../../samples/properties/declare/my-element.js %}
```

{% include project.html folder="properties/declare" openFile="my-element.js" %}

>>>>>>> d3d418a1
### Declare properties with decorators {#declare-with-decorators}

Use the `@property` decorator with a class field declaration to declare a reactive property.

```ts
@property()
mode;

@property({attribute: false})
data = {};
```


The argument to the `@property`  decorators is an [options object](#property-options). Omitting the argument is equivalent to specifying the default value for all options.

<div class="alert alert-info">

**Using decorators.** Decorators are a proposed JavaScript feature, so you'll need to use a transpiler like Babel or the TypeScript compiler to use decorators. See [Using decorators](decorators) for details.

</div>

Use the `@state` decorator to declare internal reactive state:

```ts
@state()
protected _active = false;
```

 Properties declared with `@state` shouldn't be referenced from outside the component. In TypeScript, these properties should be marked as private or protected. We also recommend using a convention like a leading underscore (`_`) to identify private or protected properties for JavaScript users.

The `@state` decorator automatically sets `attribute` to false; **the only option you can specify for internal reactive state is the `hasChanged` function.**

The `@state` decorator can also serve as a hint to a code minifier that the property name can be changed during minification.

### Declare properties in a static properties field

To declare properties in a static `properties` field:

```js
<<<<<<< HEAD
static get properties() {
  return {
    mode: {},
    data: {attribute: false},
    _active: {state: true}
  };
}
=======
{% include ../../samples/properties/declaretypescript/my-element.ts %}
>>>>>>> d3d418a1
```

An empty option object is equivalent to specifying the default value for all options.

Use the `state: true` option to declare internal reactive state. This automatically sets `attribute` to false; **the only other option you can specify for internal reactive state is the `hasChanged` function.**

<div class="alert alert-info">

**If you're using the static properties field, initialize properties in the constructor**. Class field initializers won't work in this case.

</div>

## What happens when properties change {#when-properties-change}

A property change can trigger an asynchronous update cycle, which causes the component to re-render its template.

When a property changes, the following sequence occurs:

1.  The property's setter is called.
1.  The setter calls the property's `hasChanged` function. The `hasChanged` function takes the property's old and new values, and returns true if the change should trigger an update. (The default `hasChanged` uses a strict inequality test (`oldValue !=== newValue`) to determine if the property has changed.)
1.  If `hasChanged` returns true, the setter calls `requestUpdate` to schedule an update. The update itself happens asynchronously, so if several properties are updated at once, they only trigger a single update.
1.  The component's `update` method is called, reflecting changed properties to attributes and re-rendering the component's templates.

There are many ways to hook into and modify the reactive update cycle. For more information, see [Reactive update cycle](/guide/components/lifecycle/#reactive-update-cycle).

## Initialize property values {#initialize}

Typically, you initialize property values in the element constructor.

When using decorators, you can initialize the property value using a class field initializer (equivalent to setting the value in the constructor).

You may want to defer initializing a property if the value is expensive to compute and is not not required for the initial render of your component. This is a fairly rare case.

### Initialize property values when using decorators

When using the `@property` decorator, you can initialize the property using a class field initializer:

```ts
@property()
greeting: string = 'Hello';
```

### Initialize property values in the element constructor {#initialize-constructor}

If you implement a static properties field, initialize your property values in the element constructor:

```js
static get properties() { return { /* Property declarations */ }; }

constructor() {
  super();

  // Initialize properties
  this.greeting = 'Hello';
}
```

## Configure attributes {#attributes}

By default, Lit sets up an observed attribute corresponding to the property, and updates the property when the attribute changes. Property values can also, optionally, be _reflected_ back to the attribute.

While element properties can be of any type, attributes are always strings. This impacts the [observed attributes](#observed-attributes) and [reflected attributes](#reflected-attributes) of non-string properties:

  * To **observe** an attribute (set a property from an attribute), the attribute value must be converted from a string to match the property type.

  * To **reflect** an attribute (set an attribute from a property), the property value must be converted to a string.

### Using the default converter {#conversion-type}

LitElement has a default converter which handles `String`, `Number`, `Boolean`, `Array`, and `Object` property types.

To use the default converter, specify the `type` option in your property declaration:

```js
// Use LitElement's default converter
count: { type: Number },
```

The information below shows how the default converter handles conversion for each type.

**Convert from attribute to property**

* For **Strings**, when the attribute is defined, set the property to the attribute value.
* For **Numbers**, when the attribute is defined, set the property to `Number(attributeValue)`.
* For **Booleans**, when the attribute is:
  * non-`null`, set the property to `true`.
  * `null` or `undefined`, set the property to `false`.
* For **Objects and Arrays**, when the attribute is:
  * Defined, set the property value to `JSON.parse(attributeValue)`.

**Convert from property to attribute**

* For **Strings**, when the property is:
  * `null`, remove the attribute.
  * `undefined`, don't change the attribute.
  * Defined and not `null`, set the attribute to the property value.
* For **Numbers**, when the property is:
  * `null`, remove the attribute.
  * `undefined`, don't change the attribute.
  * Defined and not `null`, set the attribute to the property value.
* For **Booleans**, when the property is:
  * truthy, create the attribute.
  * falsy, remove the attribute.
* For **Objects and Arrays**, when the property is:
  * `null` or `undefined`, remove the attribute.
  * Defined and not `null`, set the attribute value to `JSON.stringify(propertyValue)`.

<<<<<<< HEAD
### Configuring a custom converter {#conversion-converter}
=======
**Example: Use the default converter**

```js
{% include ../../samples/properties/defaultconverter/my-element.js %}
```

{% include project.html folder="properties/defaultconverter" openFile="my-element.js" %}

#### Configure a custom converter {#conversion-converter}
>>>>>>> d3d418a1

You can specify a custom property converter in your property declaration with the `converter` option:

```js
myProp: {
  converter: // Custom property converter
}
```

`converter` can be an object or a function. If it is an object, it can have keys for `fromAttribute` and `toAttribute`:

```js
prop1: {
  converter: {
    fromAttribute: (value, type) => {
      // `value` is a string
      // Convert it to a value of type `type` and return it
    },
    toAttribute: (value, type) => {
      // `value` is of type `type`
      // Convert it to a string and return it
    }
  }
}
```

If `converter` is a function, it is used in place of `fromAttribute`:

```js
myProp: {
  converter: (value, type) => {
    // `value` is a string
    // Convert it to a value of type `type` and return it
  }
}
```

If no `toAttribute` function is supplied for a reflected attribute, the attribute is set to the property value without conversion.

During an update:

  * If `toAttribute` returns `null`, the attribute is removed.

  * If `toAttribute` returns `undefined`, the attribute is not changed.

<<<<<<< HEAD
=======
**Example: Configure a custom converter**

```js
{% include ../../samples/properties/attributeconverter/my-element.js %}
```

{% include project.html folder="properties/attributeconverter" openFile="my-element.js" %}

>>>>>>> d3d418a1
### Configure observed attributes {#observed-attributes}

When an **observed attribute's** value changes, the element's `attributeChangedCallback` method is called. By default, Lit sets the property value from the attribute using the property's `fromAttribute` function.

By default, Lit creates a corresponding observed attribute for all reactive properties. The name of the observed attribute is the property name, lowercased:

```js
// observed attribute name is "myprop"
myProp: { type: Number }
```

To create an observed attribute with a different name, set `attribute` to a string:

```js
// Observed attribute will be called my-prop
myProp: { attribute: 'my-prop' }
```

To prevent an observed attribute from being created for a property, set `attribute` to `false`. The property will not be initialized from attributes in markup, and attribute changes won't affect it.

```js
// No observed attribute for this property
myProp: { attribute: false }
```

An observed attribute can be used to provide an initial value for a property via markup. See [Initialize properties with attributes in markup](#initialize-markup).

<<<<<<< HEAD
=======
**Example: Configure observed attributes**

```js
{% include ../../samples/properties/attributeobserve/my-element.js %}
```

{% include project.html folder="properties/attributeobserve" openFile="my-element.js" %}


>>>>>>> d3d418a1

### Configure reflected attributes {#reflected-attributes}

You can configure a property so that whenever it changes, its value is reflected to its [observed attribute](#observed-attributes). Reflected attributes are useful because attributes are visible to CSS, and to DOM APIs like `querySelector`.

For example:

```js
// Value of property "active" will reflect to attribute "active"
active: {reflect: true}
```

When the property changes, Lit uses the `toAttribute` function in the property's converter to set the attribute value from the new property value.

* If `toAttribute` returns `null`, the attribute is removed.

* If `toAttribute` returns `undefined`, the attribute is not changed.

* If `toAttribute` itself is undefined, the attribute value is set to the property value without conversion.

<div class="alert alert-info">

**Lit tracks reflection state during updates.** Lit keeps track of  state information to avoid creating an infinite loop of changes between a property and an observed, reflected attribute.

</div>

<<<<<<< HEAD
{% playground-example "properties/attributereflect" "my-element.ts" %}
=======
**Example: Configure reflected attributes**

```js
{% include ../../samples/properties/attributereflect/my-element.js %}
```

{% include project.html folder="properties/attributereflect" openFile="my-element.js" %}
>>>>>>> d3d418a1

### Set property values from attributes in markup {#initialize-markup}

If a property is configured with `attribute: true` (the default), users can set the property values from observed attributes in static markup:

_index.html_

```html
<my-element
  mystring="hello world"
  mynumber="5"
  mybool
  myobj='{"stuff":"hi"}'
  myarray='[1,2,3,4]'></my-element>
```

See [observed attributes](#observed-attributes) and [converting between properties and attributes](#conversion) for more information on setting up initialization from attributes.

<div class="alert alert-info">

**Attributes versus properties.** Setting a static attribute value is not the same as using an expression to set a property. See [Set properties](/guide/templates/expressions/#set-properties).

</div>

## Custom property accessors {#accessors}

By default, LitElement generates a getter/setter pair for all reactive properties. The setter is invoked whenever you set the property:

```ts
// Declare a property
@property()
greeting: string = 'Hello';
...
// Later, set the property
this.greeting = 'Hola'; // invokes greeting's generated property accessor
```

Generated accessors automatically call `requestUpdate()`, initiating an update if one has not already begun.

### Create your own property accessors {#accessors-custom}

To specify how getting and setting works for a property, you can define your own getter/setter pair. For example:

```ts
private _prop = 0;

set prop(val: number) {
  let oldVal = this._prop;
  this._prop = Math.floor(val);
  this.requestUpdate('prop', oldVal);
}

@property()
get prop() { return this._prop; }
```

To use custom property accessors with the `@property` or `@state` decorators, put the decorator on the getter, as shown above.

The setters that Lit generates automatically call `requestUpdate()`. If you write your own setter you must call `requestUpdate()` manually, supplying the property name and its old value.

In most cases, **you do not need to crete custom property accessors.** To compute values from existing properties, we recommend using the [`willUpdate`](/guide/components/lifecycle/#willupdate) callback, which allows you to set values during the update cycle without triggering an additional update. To perform a custom action after the element updates, we recommend using the [`updated`](/guide/components/lifecycle/#updated) callback. A custom setter can be used in rare cases when it's important to synchronously validate any value the user sets.

<<<<<<< HEAD
If your class defines its own accessors for a property, Lit will not overwrite them with generated accessors. If your class does not define accessors for a property, Lit will generate them, even if a superclass has defined the property or accessors.
=======
```js
{% include ../../samples/properties/customsetter/my-element.js %}
```

If you want to use your own property accessor with the `@property` decorator, you can achieve this by putting the decorator on the getter:

```ts
   private _myProp: string = '';

  @property({ type: String })
  get myProp(): string {
    return this._myProp;
  }
  set myProp(value: string) {
    const oldValue = this._myProp;
    this._myProp = value;
    this.requestUpdate('myProp', oldValue);
  }
```
>>>>>>> d3d418a1

### Prevent Lit from generating a property accessor {#accessors-noaccessor}

In rare cases, a subclass may need to change or add property options for a property that exists on its superclass.

To prevent Lit from generating a property accessor that overwrites the superclass's defined accessor, set `noAccessor` to `true` in the property declaration:

```js
static get properties() {
  return { myProp: { type: Number, noAccessor: true } };
}
```

You don't need to set `noAccessor` when defining your own accessors.

## Customizing change detection {#haschanged}

All declared properties have a function, `hasChanged()`, which is called when the property is set.

<<<<<<< HEAD
`hasChanged` compares the property's old and new values, and evaluates whether or not the property has changed. If `hasChanged()` returns true, LitElement starts an element update if one is not already scheduled. See the [Component update lifecycle documentation](/guide/components/lifecycle/) for more information on how updates work.
=======
```js
{% include ../../samples/properties/accessorssubclassing/sub-element.js %}
```

{% include project.html folder="properties/accessorssubclassing" openFile="sub-element.js" %}

## Configure property changes {#haschanged}

All declared properties have a function, `hasChanged`, which is called when the property is set.

`hasChanged` compares the property's old and new values, and evaluates whether or not the property has changed. If `hasChanged` returns true, LitElement starts an element update if one is not already scheduled. See the [Element update lifecycle documentation](lifecycle) for more information on how updates work.
>>>>>>> d3d418a1

By default:

* `hasChanged()` returns `true` if `newVal !== oldVal`.
* `hasChanged()` returns `false` if both the new and old values are `NaN`.

To customize `hasChanged()` for a property, specify it as a property option:

```js
myProp: { hasChanged(newVal, oldVal) {
  // compare newVal and oldVal
  // return `true` if an update should proceed
}}
```

<div class="alert alert-info">

**hasChanged may not be called for every change.** If a property's `hasChanged` returns true once, it won't be called again until after the next update, even if the property is changed multiple times. If you want to be notified each time a property is set, you should create a custom setter for the property, as described in [Create your own property accessors](#accessors-custom).

</div>

**Example: Configure property changes**

<<<<<<< HEAD
{% playground-example "properties/haschanged" "my-element.ts" %}
=======
```js
{% include ../../samples/properties/haschanged/my-element.js %}
```

{% include project.html folder="properties/haschanged" openFile="my-element.js" %}
>>>>>>> d3d418a1
<|MERGE_RESOLUTION|>--- conflicted
+++ resolved
@@ -15,171 +15,155 @@
 *   **Superclass properties**. Lit automatically applies property options declared by a superclass. You don't need to redeclare properties unless you want to change options.
 *   **Element upgrade**. If a Lit component is defined after the element is already in the DOM, Lit handles upgrade logic, ensuring that any properties set on an element before it was upgraded trigger the correct reactive side effects when the element upgrades.
 
+## Public properties and internal state
+
+Public properties are part of the component's public API. In general, public properties—especially public reactive properties—should be treated as _input_. The component shouldn't set its own public properties, except in response to user input. For example, a menu component might have a public `selected` property that's set when the user selects an item.
+
+Lit also supports _internal reactive state_. Internal reactive state refers to reactive properties that _aren't_ part of the component's API. These properties don't have a corresponding attribute, and are typically marked protected or private in TypeScript.
+
+The component manipulates its own internal reactive state.
+In some cases, internal reactive state may be initialized from public properties—for example, if there is a expensive transformation between the user-visible property and the internal state.
+
+As with public reactive properties, updating internal reactive state triggers an update cycle.
+
+## Public reactive properties {#declare}
+
+Declare your element's public reactive properties using decorators or the static `properties` field.
+
+In either case, you can pass an options object to configure features for the property.
+
+### Declare properties with decorators {#declare-with-decorators}
+
+Use the `@property` decorator with a class field declaration to declare a reactive property.
+
+```ts
+class MyElement extends LitElement {
+  @property()
+  mode;
+
+  @property({attribute: false})
+  data = {};
+}
+```
+
+The argument to the `@property`  decorators is an [options object](#property-options). Omitting the argument is equivalent to specifying the default value for all options.
+
+<div class="alert alert-info">
+
+**Using decorators.** Decorators are a proposed JavaScript feature, so you'll need to use a transpiler like Babel or the TypeScript compiler to use decorators. See [Using decorators](/guide/components/decorators/) for details.
+
+</div>
+
+### Declare properties in a static properties field
+
+To declare properties in a static `properties` field:
+
+```js
+class MyElement extends LitElement {
+  static get properties() {
+    return {
+      mode: {},
+      data: {attribute: false},
+    };
+  }
+
+  constructor() {
+    this.data = {};
+  }
+}
+```
+
+An empty option object is equivalent to specifying the default value for all options.
+
+<div class="alert alert-info">
+
+**If you're using the static properties field, initialize properties in the constructor**. Class field initializers won't work in this case.
+
+</div>
+
+### Property options
+
+The options object can have the following properties:
+
+<dl>
+<dt>
+
+`attribute`
+
+</dt>
+<dd>
+
+Whether the property is associated with an attribute, or a custom name for the associated attribute. Default: true. See [Configure observed attributes](#observed-attributes). If `attribute` is false, the `converter`, `reflect` and `type` options are ignored.
+
+</dd>
+<dt>
+
+`converter`
+
+</dt>
+<dd>
+
+A [custom converter](#conversion-converter) for converting between properties and attributes. If unspecified, use the [default attribute converter](#conversion-type).
+
+</dd>
+<dt>
+
+`hasChanged`
+
+</dt>
+<dd>
+
+A function that takes an `oldValue` and `newValue` and returns a boolean to indicate whether a [property has changed](#haschanged) when being set. If unspecified, LitElement uses a strict inequality check (`newValue !== oldValue`) to determine whether the property value has changed.
+
+</dd>
+<dt>
+
+`noAccessor`
+
+</dt>
+<dd>
+
+Set to true to avoid generating the default [property accessor](#accessors). Default: false.
+
+</dd>
+<dt>
+
+`reflect`
+
+</dt>
+<dd>
+
+Whether property value is reflected back to the associated attribute. Default: false. See  [Configure reflected attributes](#reflected-attributes).
+
+</dd>
+<dt>
+
+`state`
+
+</dt>
+<dd>
+
+Set to true to declare the property as _internal reactive state_. Internal reactive state triggers updates like public reactive properties, but Lit doesn't generate an attribute for it, and users shouldn't access it from outside the component. Equivalent to using the `@state` decorator. For more information, see [Internal reactive state](#internal-reactive-state).
+
+</dd>
+<dt>
+
+`type`
+
+</dt>
+<dd>
+
+When converting a string-valued attribute into a property, Lit's default attribute converter will parse the string into the type given, and vice-versa when reflecting a property to an attribute. If `converter` is set, this field is ignored. If `type` is unspecified, behaves like `type: String`. See [Use the default attribute converter](#conversion-type).
+
+Note that when using TypeScript, although this field should generally match the TypeScript type declared for the field, the `type` option is used by the Lit's _runtime_ for string serialization/deserialization, and should not be confused with a _type-checking_ mechanism.
+
+</dd>
+
+An empty options object is equivalent to specifying the default value for all options.
+
 ## Internal reactive state
 
-*Internal reactive state* refers to reactive properties that are  not part of the component's public API. These state properties don't have corresponding attributes, and aren't intended to be used from outside the component. Internal reactive state should be set by the component.
-
-Public properties are part of the component's public API, and should be set from the outside.
-
-In general, the component shouldn't set its own public properties, except in response to user input. For example, a menu component might have a public `selected` property that's set when the user selects an item.
-
-In some cases, internal reactive state may be initialized from public properties—for example, if there is a complex transformation between the user-visible data and the internal data.
-
-## Declare reactive properties {#declare}
-
-Declare your element's properties using decorators or the static `properties` field:
-
-_Decorator (requires TypeScript or Babel)_
-
-<div class="language-ts">
-<pre class="highlight">
-export class MyElement extends LitElement {
-  // Reactive property
-  @property(<var>options</var>)
-  <var>propertyName</var>;
-  // Internal reactive state
-  @state(<var>options</var>)
-  <var>PropertyName</var>
-</pre>
-</div>
-
-
-_Properties field_
-
-<div class="language-js">
-<pre class="highlight">
-static get properties() {
-  return {
-    // Reactive property
-    <var>propertyName</var>: <var>options</var>,
-    // Internal reactive state
-    <var>propertyName</var>: {state: true, ...<var>options</var>}
-  };
-}
-</pre>
-</div>
-
-In either case, you can pass an options object to configure features for the property.
-
-Properties declared in a static properties field should be initialized in the constructor. Properties declared with the `@property` and `@state` decorators can either be initialized using  class field initializers or in the constructor.
-
-### Property options
-
-The options object can have the following properties:
-
-<dl>
-<dt>
-
-`attribute`
-
-</dt>
-<dd>
-
-Whether the property is associated with an attribute, or a custom name for the associated attribute. Default: true. See [Configure observed attributes](#observed-attributes). If `attribute` is false, the `converter`, `reflect` and `type` options are ignored.
-
-</dd>
-<dt>
-
-`converter`
-
-</dt>
-<dd>
-
-A [custom converter](#conversion-converter) for converting between properties and attributes. If unspecified, use the [default attribute converter](#conversion-type).
-
-</dd>
-<dt>
-
-`hasChanged`
-
-</dt>
-<dd>
-
-A function that takes an `oldValue` and `newValue` and returns a boolean to indicate whether a [property has changed](#haschanged) when being set. If unspecified, LitElement uses a strict inequality check (`newValue !== oldValue`) to determine whether the property value has changed.
-
-</dd>
-<dt>
-
-`noAccessor`
-
-</dt>
-<dd>
-
-Set to true to avoid generating the default [property accessor](#accessors). Default: false.
-
-</dd>
-<dt>
-
-`reflect`
-
-</dt>
-<dd>
-
-Whether property value is reflected back to the associated attribute. Default: false. See  [Configure reflected attributes](#reflected-attributes).
-
-</dd>
-<dt>
-
-`state`
-
-</dt>
-<dd>
-
-Set to true to declare the property as _internal reactive state_. Internal reactive state triggers updates like public reactive properties, but Lit doesn't generate an attribute for it, and users shouldn't access it from outside the component. Equivalent to using the `@state` decorator.
-
-</dd>
-<dt>
-
-`type`
-
-</dt>
-<dd>
-
-When converting a string-valued attribute into a property, Lit's default attribute converter will parse the string into the type given, and vice-versa when reflecting a property to an attribute. If `converter` is set, this field is ignored. If `type` is unspecified, behaves like `type: String`. See [Use LitElement's default attribute converter](#conversion-type). 
-
-Note that when using TypeScript, although this field should generally match the TypeScript type declared for the field, the `type` option is used by the Lit's _runtime_ for string serialization/deserialization, and should not be confused with a _type-checking_ mechanism.
-
-</dd>
-
-An empty options object is equivalent to specifying the default value for all options.
-
-<div class="alert alert-info">
-
-**An options object by another name.** This guide uses the descriptive term "options object." In practice the options object is an instance of `PropertyDeclaration`, so you'll see that name if you're using an IDE, or looking at the API reference. By either name, it's an object that defines a set of options.
-
-</div>
-
-<<<<<<< HEAD
-=======
-**Example: Declare properties with a static `properties` field**
-
-```js
-{% include ../../samples/properties/declare/my-element.js %}
-```
-
-{% include project.html folder="properties/declare" openFile="my-element.js" %}
-
->>>>>>> d3d418a1
-### Declare properties with decorators {#declare-with-decorators}
-
-Use the `@property` decorator with a class field declaration to declare a reactive property.
-
-```ts
-@property()
-mode;
-
-@property({attribute: false})
-data = {};
-```
-
-
-The argument to the `@property`  decorators is an [options object](#property-options). Omitting the argument is equivalent to specifying the default value for all options.
-
-<div class="alert alert-info">
-
-**Using decorators.** Decorators are a proposed JavaScript feature, so you'll need to use a transpiler like Babel or the TypeScript compiler to use decorators. See [Using decorators](decorators) for details.
-
-</div>
+*Internal reactive state* refers to reactive properties that are  not part of the component's public API. These state properties don't have corresponding attributes, and aren't intended to be used from outside the component. Internal reactive state should be set by the component itself.
 
 Use the `@state` decorator to declare internal reactive state:
 
@@ -188,88 +172,43 @@
 protected _active = false;
 ```
 
- Properties declared with `@state` shouldn't be referenced from outside the component. In TypeScript, these properties should be marked as private or protected. We also recommend using a convention like a leading underscore (`_`) to identify private or protected properties for JavaScript users.
-
-The `@state` decorator automatically sets `attribute` to false; **the only option you can specify for internal reactive state is the `hasChanged` function.**
-
-The `@state` decorator can also serve as a hint to a code minifier that the property name can be changed during minification.
-
-### Declare properties in a static properties field
-
-To declare properties in a static `properties` field:
-
-```js
-<<<<<<< HEAD
+Using the static `properties` getter, you can declare internal reactive state by using the `state: true` option.
+
+```js
 static get properties() {
   return {
-    mode: {},
-    data: {attribute: false},
-    _active: {state: true}
-  };
-}
-=======
-{% include ../../samples/properties/declaretypescript/my-element.ts %}
->>>>>>> d3d418a1
-```
-
-An empty option object is equivalent to specifying the default value for all options.
-
-Use the `state: true` option to declare internal reactive state. This automatically sets `attribute` to false; **the only other option you can specify for internal reactive state is the `hasChanged` function.**
-
-<div class="alert alert-info">
-
-**If you're using the static properties field, initialize properties in the constructor**. Class field initializers won't work in this case.
-
-</div>
+    _active: { state: true }
+  }
+}
+
+constructor() {
+  this._active = false;
+}
+```
+
+Internal reactive state shouldn't be referenced from outside the component. In TypeScript, these properties should be marked as private or protected. We also recommend using a convention like a leading underscore (`_`) to identify private or protected properties for JavaScript users.
+
+Internal reactive state works just like public reactive properties, except that there is no attribute associated with the property. **The only option you can specify for internal reactive state is the `hasChanged` function.**
+
+The `@state` decorator can also serve as a hint to a code minifier that the property name can be changed during minification.
 
 ## What happens when properties change {#when-properties-change}
 
-A property change can trigger an asynchronous update cycle, which causes the component to re-render its template.
+A property change can trigger a reactive update cycle, which causes the component to re-render its template.
 
 When a property changes, the following sequence occurs:
 
 1.  The property's setter is called.
-1.  The setter calls the property's `hasChanged` function. The `hasChanged` function takes the property's old and new values, and returns true if the change should trigger an update. (The default `hasChanged` uses a strict inequality test (`oldValue !=== newValue`) to determine if the property has changed.)
-1.  If `hasChanged` returns true, the setter calls `requestUpdate` to schedule an update. The update itself happens asynchronously, so if several properties are updated at once, they only trigger a single update.
+1.  The setter calls the component's `requestUpdate` method.
+1.  `requestUpdate` calls the property's `hasChanged` function. The `hasChanged` function takes the property's old and new values, and returns true if the change should trigger an update. (The default `hasChanged` uses a strict inequality test (`oldValue !=== newValue`) to determine if the property has changed.)
+1.  If `hasChanged` returns true, `requestUpdate` schedules an update. The update itself happens asynchronously, so if several properties are updated at once, they only trigger a single update.
 1.  The component's `update` method is called, reflecting changed properties to attributes and re-rendering the component's templates.
 
 There are many ways to hook into and modify the reactive update cycle. For more information, see [Reactive update cycle](/guide/components/lifecycle/#reactive-update-cycle).
 
-## Initialize property values {#initialize}
-
-Typically, you initialize property values in the element constructor.
-
-When using decorators, you can initialize the property value using a class field initializer (equivalent to setting the value in the constructor).
-
-You may want to defer initializing a property if the value is expensive to compute and is not not required for the initial render of your component. This is a fairly rare case.
-
-### Initialize property values when using decorators
-
-When using the `@property` decorator, you can initialize the property using a class field initializer:
-
-```ts
-@property()
-greeting: string = 'Hello';
-```
-
-### Initialize property values in the element constructor {#initialize-constructor}
-
-If you implement a static properties field, initialize your property values in the element constructor:
-
-```js
-static get properties() { return { /* Property declarations */ }; }
-
-constructor() {
-  super();
-
-  // Initialize properties
-  this.greeting = 'Hello';
-}
-```
-
-## Configure attributes {#attributes}
-
-By default, Lit sets up an observed attribute corresponding to the property, and updates the property when the attribute changes. Property values can also, optionally, be _reflected_ back to the attribute.
+## Attributes {#attributes}
+
+By default, Lit sets up an observed attribute corresponding to each public reactive property, and updates the property when the attribute changes. Property values can also, optionally, be _reflected_ (written back to the attribute).
 
 While element properties can be of any type, attributes are always strings. This impacts the [observed attributes](#observed-attributes) and [reflected attributes](#reflected-attributes) of non-string properties:
 
@@ -277,16 +216,52 @@
 
   * To **reflect** an attribute (set an attribute from a property), the property value must be converted to a string.
 
+### Setting the attribute name {#observed-attributes}
+
+By default, Lit creates a corresponding observed attribute for all public reactive properties. The name of the observed attribute is the property name, lowercased:
+
+```js
+// observed attribute name is "myvalue"
+@property({ type: Number })
+myValue = 0;
+```
+
+To create an observed attribute with a different name, set `attribute` to a string:
+
+```js
+// Observed attribute will be called my-prop
+@property({ attribute: 'my-prop' })
+myProp;
+```
+
+To prevent an observed attribute from being created for a property, set `attribute` to `false`. The property will not be initialized from attributes in markup, and attribute changes won't affect it.
+
+```js
+// No observed attribute for this property
+@property({ attribute: false })
+myData = {};
+```
+
+Internal reactive state never has an associated attribute.
+
+An observed attribute can be used to provide an initial value for a property from markup. For example:
+
+```html
+<my-element myvalue="99"></my-element>
+```
+
 ### Using the default converter {#conversion-type}
 
-LitElement has a default converter which handles `String`, `Number`, `Boolean`, `Array`, and `Object` property types.
+Lit has a default converter that handles `String`, `Number`, `Boolean`, `Array`, and `Object` property types.
 
 To use the default converter, specify the `type` option in your property declaration:
 
 ```js
-// Use LitElement's default converter
+// Use the default converter
 count: { type: Number },
 ```
+
+If don't specify a type _or_ a custom converter for a property, it behaves as if you'd specified `type: String`.
 
 The information below shows how the default converter handles conversion for each type.
 
@@ -303,12 +278,10 @@
 **Convert from property to attribute**
 
 * For **Strings**, when the property is:
-  * `null`, remove the attribute.
-  * `undefined`, don't change the attribute.
+  * `null` or `undefined`, remove the attribute.
   * Defined and not `null`, set the attribute to the property value.
 * For **Numbers**, when the property is:
-  * `null`, remove the attribute.
-  * `undefined`, don't change the attribute.
+  * `null` or `undefined` remove the attribute.
   * Defined and not `null`, set the attribute to the property value.
 * For **Booleans**, when the property is:
   * truthy, create the attribute.
@@ -317,19 +290,7 @@
   * `null` or `undefined`, remove the attribute.
   * Defined and not `null`, set the attribute value to `JSON.stringify(propertyValue)`.
 
-<<<<<<< HEAD
-### Configuring a custom converter {#conversion-converter}
-=======
-**Example: Use the default converter**
-
-```js
-{% include ../../samples/properties/defaultconverter/my-element.js %}
-```
-
-{% include project.html folder="properties/defaultconverter" openFile="my-element.js" %}
-
-#### Configure a custom converter {#conversion-converter}
->>>>>>> d3d418a1
+### Providing a custom converter {#conversion-converter}
 
 You can specify a custom property converter in your property declaration with the `converter` option:
 
@@ -369,66 +330,13 @@
 
 If no `toAttribute` function is supplied for a reflected attribute, the attribute is set to the property value without conversion.
 
-During an update:
-
-  * If `toAttribute` returns `null`, the attribute is removed.
-
-  * If `toAttribute` returns `undefined`, the attribute is not changed.
-
-<<<<<<< HEAD
-=======
-**Example: Configure a custom converter**
-
-```js
-{% include ../../samples/properties/attributeconverter/my-element.js %}
-```
-
-{% include project.html folder="properties/attributeconverter" openFile="my-element.js" %}
-
->>>>>>> d3d418a1
-### Configure observed attributes {#observed-attributes}
-
-When an **observed attribute's** value changes, the element's `attributeChangedCallback` method is called. By default, Lit sets the property value from the attribute using the property's `fromAttribute` function.
-
-By default, Lit creates a corresponding observed attribute for all reactive properties. The name of the observed attribute is the property name, lowercased:
-
-```js
-// observed attribute name is "myprop"
-myProp: { type: Number }
-```
-
-To create an observed attribute with a different name, set `attribute` to a string:
-
-```js
-// Observed attribute will be called my-prop
-myProp: { attribute: 'my-prop' }
-```
-
-To prevent an observed attribute from being created for a property, set `attribute` to `false`. The property will not be initialized from attributes in markup, and attribute changes won't affect it.
-
-```js
-// No observed attribute for this property
-myProp: { attribute: false }
-```
-
-An observed attribute can be used to provide an initial value for a property via markup. See [Initialize properties with attributes in markup](#initialize-markup).
-
-<<<<<<< HEAD
-=======
-**Example: Configure observed attributes**
-
-```js
-{% include ../../samples/properties/attributeobserve/my-element.js %}
-```
-
-{% include project.html folder="properties/attributeobserve" openFile="my-element.js" %}
-
-
->>>>>>> d3d418a1
-
-### Configure reflected attributes {#reflected-attributes}
-
-You can configure a property so that whenever it changes, its value is reflected to its [observed attribute](#observed-attributes). Reflected attributes are useful because attributes are visible to CSS, and to DOM APIs like `querySelector`.
+During an update, if `toAttribute` returns `null` or `undefined`, the attribute is removed.
+
+
+
+### Enabling attribute reflection {#reflected-attributes}
+
+You can configure a property so that whenever it changes, its value is reflected to its [corresponding attribute](#observed-attributes). Reflected attributes are useful because attributes are visible to CSS, and to DOM APIs like `querySelector`.
 
 For example:
 
@@ -437,54 +345,15 @@
 active: {reflect: true}
 ```
 
-When the property changes, Lit uses the `toAttribute` function in the property's converter to set the attribute value from the new property value.
-
-* If `toAttribute` returns `null`, the attribute is removed.
-
-* If `toAttribute` returns `undefined`, the attribute is not changed.
-
-* If `toAttribute` itself is undefined, the attribute value is set to the property value without conversion.
+When the property changes, Lit sets the corresponding attribute value as described in [Using the default converter](#conversion-type) or [Providing a custom converter](#conversion-converter).
 
 <div class="alert alert-info">
 
-**Lit tracks reflection state during updates.** Lit keeps track of  state information to avoid creating an infinite loop of changes between a property and an observed, reflected attribute.
+**Lit tracks reflection state during updates.** You may have realized that if property chanages are reflected to an attribute and attribute changes update the property, it has the potential to create an infinite loop. However, Lit tracks when properties and attributes are set specifically to prevent this from happening
 
 </div>
 
-<<<<<<< HEAD
 {% playground-example "properties/attributereflect" "my-element.ts" %}
-=======
-**Example: Configure reflected attributes**
-
-```js
-{% include ../../samples/properties/attributereflect/my-element.js %}
-```
-
-{% include project.html folder="properties/attributereflect" openFile="my-element.js" %}
->>>>>>> d3d418a1
-
-### Set property values from attributes in markup {#initialize-markup}
-
-If a property is configured with `attribute: true` (the default), users can set the property values from observed attributes in static markup:
-
-_index.html_
-
-```html
-<my-element
-  mystring="hello world"
-  mynumber="5"
-  mybool
-  myobj='{"stuff":"hi"}'
-  myarray='[1,2,3,4]'></my-element>
-```
-
-See [observed attributes](#observed-attributes) and [converting between properties and attributes](#conversion) for more information on setting up initialization from attributes.
-
-<div class="alert alert-info">
-
-**Attributes versus properties.** Setting a static attribute value is not the same as using an expression to set a property. See [Set properties](/guide/templates/expressions/#set-properties).
-
-</div>
 
 ## Custom property accessors {#accessors}
 
@@ -501,7 +370,7 @@
 
 Generated accessors automatically call `requestUpdate()`, initiating an update if one has not already begun.
 
-### Create your own property accessors {#accessors-custom}
+### Creating custom property accessors {#accessors-custom}
 
 To specify how getting and setting works for a property, you can define your own getter/setter pair. For example:
 
@@ -524,29 +393,7 @@
 
 In most cases, **you do not need to crete custom property accessors.** To compute values from existing properties, we recommend using the [`willUpdate`](/guide/components/lifecycle/#willupdate) callback, which allows you to set values during the update cycle without triggering an additional update. To perform a custom action after the element updates, we recommend using the [`updated`](/guide/components/lifecycle/#updated) callback. A custom setter can be used in rare cases when it's important to synchronously validate any value the user sets.
 
-<<<<<<< HEAD
 If your class defines its own accessors for a property, Lit will not overwrite them with generated accessors. If your class does not define accessors for a property, Lit will generate them, even if a superclass has defined the property or accessors.
-=======
-```js
-{% include ../../samples/properties/customsetter/my-element.js %}
-```
-
-If you want to use your own property accessor with the `@property` decorator, you can achieve this by putting the decorator on the getter:
-
-```ts
-   private _myProp: string = '';
-
-  @property({ type: String })
-  get myProp(): string {
-    return this._myProp;
-  }
-  set myProp(value: string) {
-    const oldValue = this._myProp;
-    this._myProp = value;
-    this.requestUpdate('myProp', oldValue);
-  }
-```
->>>>>>> d3d418a1
 
 ### Prevent Lit from generating a property accessor {#accessors-noaccessor}
 
@@ -566,21 +413,7 @@
 
 All declared properties have a function, `hasChanged()`, which is called when the property is set.
 
-<<<<<<< HEAD
 `hasChanged` compares the property's old and new values, and evaluates whether or not the property has changed. If `hasChanged()` returns true, LitElement starts an element update if one is not already scheduled. See the [Component update lifecycle documentation](/guide/components/lifecycle/) for more information on how updates work.
-=======
-```js
-{% include ../../samples/properties/accessorssubclassing/sub-element.js %}
-```
-
-{% include project.html folder="properties/accessorssubclassing" openFile="sub-element.js" %}
-
-## Configure property changes {#haschanged}
-
-All declared properties have a function, `hasChanged`, which is called when the property is set.
-
-`hasChanged` compares the property's old and new values, and evaluates whether or not the property has changed. If `hasChanged` returns true, LitElement starts an element update if one is not already scheduled. See the [Element update lifecycle documentation](lifecycle) for more information on how updates work.
->>>>>>> d3d418a1
 
 By default:
 
@@ -602,14 +435,5 @@
 
 </div>
 
-**Example: Configure property changes**
-
-<<<<<<< HEAD
-{% playground-example "properties/haschanged" "my-element.ts" %}
-=======
-```js
-{% include ../../samples/properties/haschanged/my-element.js %}
-```
-
-{% include project.html folder="properties/haschanged" openFile="my-element.js" %}
->>>>>>> d3d418a1
+
+{% playground-example "properties/haschanged" "my-element.ts" %}