--- conflicted
+++ resolved
@@ -94,13 +94,8 @@
 
 To help with dynamic styling, lit-html provides two directives for manipulating an element's `class` and `style` attributes:
 
-<<<<<<< HEAD
 *   [`classMap`](/docs/templates/built-in-directives#classmap) sets classes on an element based on the properties of an object.
 *   [`styleMap`](/docs/templates/built-in-directives#stylemap) sets the styles on an element based on a map of style properties and values.
-=======
-*   [`classMap`](/docs/templates/directives/#classmap) sets classes on an element based on the properties of an object.
-*   [`styleMap`](/docs/templates/directives/#stylemap) sets the styles on an element based on a map of style properties and values.
->>>>>>> f36b9a25
 
 ### Setting classes with classMap {#classmap}
 
