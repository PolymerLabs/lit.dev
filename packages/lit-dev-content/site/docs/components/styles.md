--- conflicted
+++ resolved
@@ -77,21 +77,15 @@
 
 {% playground-ide "docs/components/style/superstyles" %}
 
-<<<<<<< HEAD
-<div class="alert alert-info">
-
-**Using super.styles**. You can also use `super.styles` to reference the superclass's styles property, but TypeScript doesn't convert this correctly when compiling for ES5. Explicitly referencing the superclass, as shown in the example, avoids this issue.
-
-</div>
-=======
-Note that when writing components intended to be subclassed in TypeScript, the `static styles` field should be explicitly typed as `CSSResultGroup` to allow flexibility for users to override `styles` with an array:
+You can also use `super.styles` to reference the superclass's styles property, but TypeScript doesn't convert this correctly when compiling for ES5. Explicitly referencing the superclass, as shown in the example, avoids this issue.
+
+When writing components intended to be subclassed in TypeScript, the `static styles` field should be explicitly typed as `CSSResultGroup` to allow flexibility for users to override `styles` with an array:
 
 ```ts
 // Prevent typescript from narrowing the type of `styles` to `CSSResult`
 // so that subclassers can assign e.g. `[SuperElement.styles, css`...`]`;
 static styles: CSSResultGroup = css`...`;
 ```
->>>>>>> 94ee467a
 
 ### Sharing styles
 
