--- conflicted
+++ resolved
@@ -6,11 +6,7 @@
   order: 5
 ---
 
-<<<<<<< HEAD
-This page provides guidelines a Lit component to [npm](https://www.npmjs.com/), the package manager used by the vast majority of Javascript libraries and developers. See [Starter Kits](/docs/tools/starter-kits/) for reusable component templates set up for publishing to npm.
-=======
-This page provides guidelines for publishing a Lit component to [npm](https://www.npmjs.com/), the package manager used by the vast majority of Javascript libraries and developers.
->>>>>>> 8d9513ce
+This page provides guidelines for publishing a Lit component to [npm](https://www.npmjs.com/), the package manager used by the vast majority of Javascript libraries and developers. See [Starter Kits](/docs/tools/starter-kits/) for reusable component templates set up for publishing to npm.
 
 ## Publishing to npm
 
