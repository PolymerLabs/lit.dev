--- conflicted
+++ resolved
@@ -137,19 +137,11 @@
 
 Expressions in the child position can take many kinds of values:
 
-<<<<<<< HEAD
 * Primitive values likes strings, numbers, and booleans.
 * `TemplateResult` objects created with the [`html`](/docs/api/templates/#html) or [`svg`](/docs/api/templates/#svg) functions.
 * DOM nodes.
 * The sentinel values [`nothing`](/docs/templates/conditionals/#conditionally-rendering-nothing) and [`noChange`](/docs/templates/custom-directives/#signaling-no-change).
 * Arrays or iterables of any of the supported types.
-=======
-* Primitive values
-* Sentinel values
-* `TemplateResult` objects created with the `html` function.
-* DOM nodes
-* Arrays or iterables of any of the supported types
->>>>>>> 1bc6d1e4
 
 ### Primitive values
 
