---
title: Lit SSR server usage
eleventyNavigation:
  key: Server usage
  parent: Server rendering
  order: 2
---

{% labs-disclaimer %}

<<<<<<< HEAD
## Rendering templates

Server rendering begins with rendering a Lit _template_ with a server-specific `render()` function provided in the `@lit-labs/ssr` package.

The signature of the render function is:

```ts
render(value: unknown, renderInfo?: Partial<RenderInfo>): RenderResult
```

Typically `value` is a TemplateResult produced by a Lit template expression, like:

```ts
html`<h1>Hello</h1>`
```

The template can contain custom elements, which are rendered in turn, along with their templates.

```ts
import {render} from '@lit-labs/ssr';

const result = render(html`
  <h1>Hello SSR!</h1>
  <my-element></my-element>
`);
```

To render a single element, you render a template that only contains that element:

```ts
const result = render(html`<my-element></my-element>`);
```

### Handling RenderResults

`render()` returns a `RenderResult`: an iterable of values that can be streamed or concatenated into a string.

A `RenderResult` can contain strings, nested render results, or Promises of strings or render results. Not all render results contain Promises—those can occur when custom elements perform async tasks, like fetching data—but because a `RenderResult` can contain Promises, processing it into a string or an HTTP response is _potentially_ an async operation.

Even though a `RenderResult` can contain Promises, it is still a sync iterable, not an async iterable. This is because sync iterables are faster than async iterables and many server renders will not require async rendering, and so shouldn't pay the overhead of an async iterable.

Allowing Promises in a sync iterable creates a kind of hybrid sync / async iteration protocol. When consuming a `RenderResult`, you must check each value to see if it is a Promise or iterable and wait or recurse as needed.

`@lit-labs/ssr` contains three utilities to do this for you:

- `RenderResultReadable`
- `collectResult()`
- `collectResultSync()`

#### `RenderResultReadable`

`RenderResultReadable` is a Node `Readable` stream implementation that provides values from a `RenderResult`. This can be piped into a `Writable` stream, or passed to web server frameworks like Koa.

This is the preferred way to handle SSR results when integrating with a streaming HTTP server or other stream-supprting API.

```ts
import {render} from '@lit-labs/ssr';
import {RenderResultReadable} from '@lit-labs/ssr/lib/render-result-readable.js';

// Using Koa to stream
app.use(async (ctx) => {
  const result = render(html`<my-element></my-element>`);
  ctx.type = 'text/html';
  ctx.body = new RenderResultReadable(result);
});
```

#### `collectResult()`

`collectResult(result: RenderResult): Promise<string>`

`collectResult()` is an async function that takes a `RenderResult` and joins it into a string. It waits for Promises and recurses into nested iterables.

##### Example
```ts
import {render} from '@lit-labs/ssr';
import {collectResult} from '@lit-labs/ssr/lib/render-result.js';

const result = render(html`<my-element></my-element>`);
const html = await collectResult(result);
```

#### `collectResultSync()`

`collectResultSync(result: RenderResult): Promise<string>`

`collectResultSync()` is a sync function that takes a `RenderResult` and joins it into a string. It recurses into nested iterables, but _throws_ when it encounters a Promise.

Because this function doesn't support async rendering, it's recommended to only use it when you can't await async functions.

```ts
import {render} from '@lit-labs/ssr';
import {collectResultSync} from '@lit-labs/ssr/lib/render-result.js';

const result = render(html`<my-element></my-element>`);
// Throws if `result` contains a Promise!
const html = collectResultSync(result);
```

### Render options

The second argument to `render()` is a `RenderInfo` object that is used to pass options and current render state to components and sub-templates.

The main options that can be set by callers are:

* `deferHydration`: controls whether the top-level custom elements have a `defer-hydration` attribute added to signal that the elements should not automatically hydrate. This defaults to `false` so that top-level elements _do_ automatically hydrate.
* `elementRenderers`: An array of `ElementRenderer` classes to use for rendering custom elements. By default this contains `LitElementRenderer` to render Lit elements. It can be set to include custom `ElementRenderer` instances (documentation forthcoming), or set to an empty array to disable custom element rendering altogether.

## Running SSR in a VM module or the global scope

In order to render custom elements in Node, they must first be defined and registered with the global `customElements` API, which is a browser-only feature. As such, Lit SSR includes a DOM shim that provides the minimal DOM APIs necessary to render Lit on the server. (For a list of emulated APIs, see [DOM emulation](/docs/ssr/dom-emulation).)
=======
In order to render custom elements in Node, they must first be defined and registered with the global `customElements` API, which is a browser-only feature. As such, when Lit runs in Node, it automatically uses a set of minimal DOM APIs necessary to render Lit on the server, and defines the `customElements` global. (For a list of emulated APIs, see [DOM emulation](/docs/ssr/dom-emulation).)
>>>>>>> d87cfba6

Lit SSR provides two different ways of rendering custom elements server-side: rendering in the [global scope](#global-scope) or via [VM modules](#vm-module). VM modules utilizes Node's [`vm.Module`](https://nodejs.org/api/vm.html#class-vmmodule) API, which enables running code within V8 Virtual Machine contexts. The two methods differ primarily in how global state, such as the custom elements registry, are shared.

When rendering in the global scope, a single shared `customElements` registry will be defined and shared across all render requests, along with any other global state that your component code might set.

Rendering with VM modules allows each render request to have its own context with a separate global from the main Node process. The `customElements` registry will only be installed within that context, and other global state will also be isolated to that context. VM modules are an experimental Node feature.

| Global                                                                                                                                                                                                                    | VM Module                                                                                                                                                                                                                                                           |
| ------------------------------------------------------------------------------------------------------------------------------------------------------------------------------------------------------------------------- | ------------------------------------------------------------------------------------------------------------------------------------------------------------------------------------------------------------------------------------------------------------------- |
| Pros:<ul><li>Easy to use. Can import component modules directly and call `render()` with templates.</li></ul>Cons:<ul><li>Custom elements are registered in a shared registry across different render requests.</li></ul> | Pros:<ul><li>Isolates contexts across different render requests.</li></ul>Cons:<ul><li>Less intuitive usage. Need to write and specify a module file with a function to call.</li><li>Slower due the module graph needing to be re-evaluated per request.</li></ul> |

<<<<<<< HEAD
### Global Scope

When using the global scope, you can just call `render()` with a template to get a `RenderResult` and pass that to your server:

```js
import {render} from '@lit-labs/ssr/lib/render-with-global-dom-shim.js';
import {RenderResultReadable} from '@lit-labs/ssr/lib/render-result-readable.js';
=======
## Global Scope

The `render()` method takes a renderable value, usually a Lit template result, and returns an iterable of strings that can be streamed or concatenated to a string for a response.

```js
import {render} from '@lit-labs/ssr';
>>>>>>> d87cfba6
import {myTemplate} from './my-template.js';

// within a Koa middleware, for example
app.use(async (ctx) => {
  const ssrResult = render(myTemplate(data));
  ctx.type = 'text/html';
  ctx.body = new RenderResultReadable(ssrResult);
});
```

<<<<<<< HEAD
Using the global scope requires patching a minimal [DOM shim](/docs/ssr/dom-emulation) onto `globalThis` which is necessary for `lit` and component definitions to be loaded in Node. It must be imported before any `lit` libraries or component.

There are three ways to load the global DOM shim:

* Manual installation

  The `lib/dom-shim.js` module exports a `installWindowOnGlobal()` function that installs the shim.

  ```ts
  import {installWindowOnGlobal} from '@lit-labs/ssr/lib/dom-shim.js';
  installWindowOnGlobal();
  ```

* Automatic installation

  The `lib/install-global-dom-shim.js` module automatically installs the shim as a side-effect, so you only need to import it:

  ```ts
  import '@lit-labs/ssr/lib/install-global-dom-shim.js';
  ```

* Automatic installation with a `render` export

  The `@lit-labs/ssr/lib/render-with-global-dom-shim.js` module automatically installs the DOM shim and exports `render` so that you only need one import to render a template:

  ```ts
  import {render} from '@lit-labs/ssr/lib/render-with-global-dom-shim.js';
  ```

Note: Loading the DOM shim globally introduces `window` into the global scope. Some libraries might use the presence of `window` to determine whether the code is running in a browser environment. If this becomes an issue, consider using SSR with [VM Module](#vm-module) instead.

### VM Module
=======
## VM Module

>>>>>>> d87cfba6
Lit also provide a way to load application code into, and render from, a separate VM context with its own global object.

```js
// render-template.js
import {render} from '@lit-labs/ssr';
import {myTemplate} from './my-template.js';

export const renderTemplate = (someData) => {
  return render(myTemplate(someData));
};
```

{% switchable-sample %}

```ts
// server.js
import {ModuleLoader} from '@lit-labs/ssr/lib/module-loader.js';

// ...

// within a Koa middleware, for example
app.use(async (ctx) => {
  const moduleLoader = new ModuleLoader();
  const importResult = await moduleLoader.importModule(
    './render-template.js',  // Module to load in VM context
    import.meta.url          // Referrer URL for module
  );
  const {renderTemplate} = importResult.module.namespace
    as typeof import('./render-template.js')
  const ssrResult = await renderTemplate({some: "data"});
  ctx.type = 'text/html';
  ctx.body = Readable.from(ssrResult);
});
```

```js
// server.js
<<<<<<< HEAD
import {renderModule} from '@lit-labs/ssr/lib/render-module.js';
import {RenderResultReadable} from '@lit-labs/ssr/lib/render-result-readable.js';
=======
import {ModuleLoader} from '@lit-labs/ssr/lib/module-loader.js';

// ...
>>>>>>> d87cfba6

// within a Koa middleware, for example
app.use(async (ctx) => {
  const moduleLoader = new ModuleLoader();
  const importResult = await moduleLoader.importModule(
    './render-template.js',  // Module to load in VM context
    import.meta.url          // Referrer URL for module
  );
  const {renderTemplate} = importResult.module.namespace;
  const ssrResult = await renderTemplate({some: "data"});
  ctx.type = 'text/html';
  ctx.body = new RenderResultReadable(ssrResult);
});
```

{% endswitchable-sample %}

Note: Using this feature requires Node 14+ and passing the `--experimental-vm-modules` flag to Node because of its use of experimental VM modules for creating a module-compatible VM context.<|MERGE_RESOLUTION|>--- conflicted
+++ resolved
@@ -8,7 +8,6 @@
 
 {% labs-disclaimer %}
 
-<<<<<<< HEAD
 ## Rendering templates
 
 Server rendering begins with rendering a Lit _template_ with a server-specific `render()` function provided in the `@lit-labs/ssr` package.
@@ -119,10 +118,7 @@
 
 ## Running SSR in a VM module or the global scope
 
-In order to render custom elements in Node, they must first be defined and registered with the global `customElements` API, which is a browser-only feature. As such, Lit SSR includes a DOM shim that provides the minimal DOM APIs necessary to render Lit on the server. (For a list of emulated APIs, see [DOM emulation](/docs/ssr/dom-emulation).)
-=======
 In order to render custom elements in Node, they must first be defined and registered with the global `customElements` API, which is a browser-only feature. As such, when Lit runs in Node, it automatically uses a set of minimal DOM APIs necessary to render Lit on the server, and defines the `customElements` global. (For a list of emulated APIs, see [DOM emulation](/docs/ssr/dom-emulation).)
->>>>>>> d87cfba6
 
 Lit SSR provides two different ways of rendering custom elements server-side: rendering in the [global scope](#global-scope) or via [VM modules](#vm-module). VM modules utilizes Node's [`vm.Module`](https://nodejs.org/api/vm.html#class-vmmodule) API, which enables running code within V8 Virtual Machine contexts. The two methods differ primarily in how global state, such as the custom elements registry, are shared.
 
@@ -134,24 +130,17 @@
 | ------------------------------------------------------------------------------------------------------------------------------------------------------------------------------------------------------------------------- | ------------------------------------------------------------------------------------------------------------------------------------------------------------------------------------------------------------------------------------------------------------------- |
 | Pros:<ul><li>Easy to use. Can import component modules directly and call `render()` with templates.</li></ul>Cons:<ul><li>Custom elements are registered in a shared registry across different render requests.</li></ul> | Pros:<ul><li>Isolates contexts across different render requests.</li></ul>Cons:<ul><li>Less intuitive usage. Need to write and specify a module file with a function to call.</li><li>Slower due the module graph needing to be re-evaluated per request.</li></ul> |
 
-<<<<<<< HEAD
 ### Global Scope
 
 When using the global scope, you can just call `render()` with a template to get a `RenderResult` and pass that to your server:
 
 ```js
-import {render} from '@lit-labs/ssr/lib/render-with-global-dom-shim.js';
+import {render} from '@lit-labs/ssr';
 import {RenderResultReadable} from '@lit-labs/ssr/lib/render-result-readable.js';
-=======
-## Global Scope
-
-The `render()` method takes a renderable value, usually a Lit template result, and returns an iterable of strings that can be streamed or concatenated to a string for a response.
-
-```js
-import {render} from '@lit-labs/ssr';
->>>>>>> d87cfba6
 import {myTemplate} from './my-template.js';
 
+// ...
+
 // within a Koa middleware, for example
 app.use(async (ctx) => {
   const ssrResult = render(myTemplate(data));
@@ -160,43 +149,8 @@
 });
 ```
 
-<<<<<<< HEAD
-Using the global scope requires patching a minimal [DOM shim](/docs/ssr/dom-emulation) onto `globalThis` which is necessary for `lit` and component definitions to be loaded in Node. It must be imported before any `lit` libraries or component.
-
-There are three ways to load the global DOM shim:
-
-* Manual installation
-
-  The `lib/dom-shim.js` module exports a `installWindowOnGlobal()` function that installs the shim.
-
-  ```ts
-  import {installWindowOnGlobal} from '@lit-labs/ssr/lib/dom-shim.js';
-  installWindowOnGlobal();
-  ```
-
-* Automatic installation
-
-  The `lib/install-global-dom-shim.js` module automatically installs the shim as a side-effect, so you only need to import it:
-
-  ```ts
-  import '@lit-labs/ssr/lib/install-global-dom-shim.js';
-  ```
-
-* Automatic installation with a `render` export
-
-  The `@lit-labs/ssr/lib/render-with-global-dom-shim.js` module automatically installs the DOM shim and exports `render` so that you only need one import to render a template:
-
-  ```ts
-  import {render} from '@lit-labs/ssr/lib/render-with-global-dom-shim.js';
-  ```
-
-Note: Loading the DOM shim globally introduces `window` into the global scope. Some libraries might use the presence of `window` to determine whether the code is running in a browser environment. If this becomes an issue, consider using SSR with [VM Module](#vm-module) instead.
-
 ### VM Module
-=======
-## VM Module
-
->>>>>>> d87cfba6
+
 Lit also provide a way to load application code into, and render from, a separate VM context with its own global object.
 
 ```js
@@ -214,6 +168,7 @@
 ```ts
 // server.js
 import {ModuleLoader} from '@lit-labs/ssr/lib/module-loader.js';
+import {RenderResultReadable} from '@lit-labs/ssr/lib/render-result-readable.js';
 
 // ...
 
@@ -228,20 +183,15 @@
     as typeof import('./render-template.js')
   const ssrResult = await renderTemplate({some: "data"});
   ctx.type = 'text/html';
-  ctx.body = Readable.from(ssrResult);
+  ctx.body = new RenderResultReadable(ssrResult);
 });
 ```
 
 ```js
 // server.js
-<<<<<<< HEAD
-import {renderModule} from '@lit-labs/ssr/lib/render-module.js';
-import {RenderResultReadable} from '@lit-labs/ssr/lib/render-result-readable.js';
-=======
 import {ModuleLoader} from '@lit-labs/ssr/lib/module-loader.js';
 
 // ...
->>>>>>> d87cfba6
 
 // within a Koa middleware, for example
 app.use(async (ctx) => {
@@ -253,7 +203,7 @@
   const {renderTemplate} = importResult.module.namespace;
   const ssrResult = await renderTemplate({some: "data"});
   ctx.type = 'text/html';
-  ctx.body = new RenderResultReadable(ssrResult);
+  ctx.body = Readable.from(ssrResult);
 });
 ```
 
