--- conflicted
+++ resolved
@@ -6,14 +6,5 @@
   "files": {
     "my-element.js": {},
     "index.html": {}
-<<<<<<< HEAD
-  },
-  "importMap": {
-    "imports": {
-      "lit": "https://cdn.skypack.dev/lit",
-      "lit/": "https://cdn.skypack.dev/lit/"
-    }
-=======
->>>>>>> f9940ee7
   }
 }