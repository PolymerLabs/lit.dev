{
  "header": "Custom attribute converters",
  "difficulty": "Intermediate",
  "size": "medium",
  "duration": 16,
  "category": "Learn",
  "imgSrc": "images/tutorials/custom-attribute-converter/card.webp",
  "imgAlt": "<my-calendar selected-date=\"03/24/22\"></my-calendar>",
  "steps": [
    {
      "title": "Custom attribute converters",
      "hasAfter": true
    },
    {
<<<<<<< HEAD
      "title": "Built-in string attribute converter"
=======
      "title": "Built-in String Attribute Converter",
      "checkable": true
>>>>>>> f0907f71
    },
    {
      "title": "Built-in attribute converter – synchronization",
      "hasAfter": true
    },
    {
      "title": "Defining a custom attribute converter"
    },
    {
      "title": "Using a custom attribute converter"
    },
    {
      "title": "Recap",
      "noSolve": true
    }
  ]
}<|MERGE_RESOLUTION|>--- conflicted
+++ resolved
@@ -12,12 +12,8 @@
       "hasAfter": true
     },
     {
-<<<<<<< HEAD
       "title": "Built-in string attribute converter"
-=======
-      "title": "Built-in String Attribute Converter",
       "checkable": true
->>>>>>> f0907f71
     },
     {
       "title": "Built-in attribute converter – synchronization",
