{
  "extends": "/samples/base.json",
  "files": {
    "my-element.ts": {},
    "forex-controller.ts": {},
    "task.ts": {},
    "index.html": {}
<<<<<<< HEAD
  },
  "editorHeight": "1110px",
  "importMap": {
    "imports": {
      "lit": "https://cdn.skypack.dev/lit",
      "lit/": "https://cdn.skypack.dev/lit/"
    }
=======
>>>>>>> f9940ee7
  }
}<|MERGE_RESOLUTION|>--- conflicted
+++ resolved
@@ -5,15 +5,6 @@
     "forex-controller.ts": {},
     "task.ts": {},
     "index.html": {}
-<<<<<<< HEAD
   },
-  "editorHeight": "1110px",
-  "importMap": {
-    "imports": {
-      "lit": "https://cdn.skypack.dev/lit",
-      "lit/": "https://cdn.skypack.dev/lit/"
-    }
-=======
->>>>>>> f9940ee7
-  }
+  "editorHeight": "1110px"
 }