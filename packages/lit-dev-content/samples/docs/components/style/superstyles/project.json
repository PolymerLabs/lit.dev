--- conflicted
+++ resolved
@@ -4,15 +4,6 @@
     "my-element.ts": {},
     "super-element.ts": {},
     "index.html": {}
-<<<<<<< HEAD
   },
-  "editorHeight": "490px",
-    "importMap": {
-    "imports": {
-      "lit": "https://cdn.skypack.dev/lit",
-      "lit/": "https://cdn.skypack.dev/lit/"
-    }
-=======
->>>>>>> f9940ee7
-  }
+  "editorHeight": "490px"
 }