{
  "extends": "/samples/base.json",
  "files": {
    "highlightable.ts": {},
    "element-one.ts": {},
    "element-two.ts": {},
    "index.html": {}
  },
<<<<<<< HEAD
  "editorHeight": "640px",
    "importMap": {
    "imports": {
      "lit": "https://cdn.skypack.dev/lit",
      "lit/": "https://cdn.skypack.dev/lit/"
    }
  }
=======
  "editorHeight": 640,
  "lineNumbers": false
>>>>>>> f9940ee7
}<|MERGE_RESOLUTION|>--- conflicted
+++ resolved
@@ -6,16 +6,5 @@
     "element-two.ts": {},
     "index.html": {}
   },
-<<<<<<< HEAD
-  "editorHeight": "640px",
-    "importMap": {
-    "imports": {
-      "lit": "https://cdn.skypack.dev/lit",
-      "lit/": "https://cdn.skypack.dev/lit/"
-    }
-  }
-=======
-  "editorHeight": 640,
-  "lineNumbers": false
->>>>>>> f9940ee7
+  "editorHeight": "640px"
 }