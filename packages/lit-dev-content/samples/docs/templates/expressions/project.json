{
  "extends": "/samples/base.json",
  "files": {
    "my-element.ts": {},
    "index.html": {}
  },
<<<<<<< HEAD
  "editorHeight": "300px",
  "previewHeight": "160px",
  "importMap": {
    "imports": {
      "lit": "https://cdn.skypack.dev/lit",
      "lit/": "https://cdn.skypack.dev/lit/"
    }
  }
=======
  "previewHeight": "140px"
>>>>>>> f9940ee7
}<|MERGE_RESOLUTION|>--- conflicted
+++ resolved
@@ -4,16 +4,6 @@
     "my-element.ts": {},
     "index.html": {}
   },
-<<<<<<< HEAD
   "editorHeight": "300px",
-  "previewHeight": "160px",
-  "importMap": {
-    "imports": {
-      "lit": "https://cdn.skypack.dev/lit",
-      "lit/": "https://cdn.skypack.dev/lit/"
-    }
-  }
-=======
-  "previewHeight": "140px"
->>>>>>> f9940ee7
+  "previewHeight": "160px"
 }